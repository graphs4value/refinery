--- conflicted
+++ resolved
@@ -23,12 +23,7 @@
 	private final List<InterpretationListener<T>> listeners = new ArrayList<>();
 	private final List<InterpretationListener<T>> restoreListeners = new ArrayList<>();
 
-<<<<<<< HEAD
-	protected VersionedInterpretation(ModelImpl model, Symbol<T> symbol, VersionedMapStore<Tuple, T> store,
-									  VersionedMap<Tuple, T> map) {
-=======
-	private VersionedInterpretation(ModelImpl model, Symbol<T> symbol, VersionedMap<Tuple, T> map) {
->>>>>>> a00a2a96
+	protected VersionedInterpretation(ModelImpl model, Symbol<T> symbol, VersionedMap<Tuple, T> map) {
 		this.model = model;
 		this.symbol = symbol;
 		this.map = map;
@@ -120,18 +115,13 @@
 	Version commit() {
 		return map.commit();
 	}
-<<<<<<< HEAD
 
 	protected boolean shouldNotifyRestoreListeners() {
 		return !restoreListeners.isEmpty();
 	}
 
-	public void restore(long state) {
+	public void restore(Version state) {
 		if (shouldNotifyRestoreListeners()) {
-=======
-	void restore(Version state) {
-		if (!restoreListeners.isEmpty()) {
->>>>>>> a00a2a96
 			var diffCursor = getDiffCursor(state);
 			while (diffCursor.move()) {
 				valueChanged(diffCursor.getKey(), diffCursor.getFromValue(), diffCursor.getToValue(), true);
@@ -158,11 +148,7 @@
 		@SuppressWarnings("unchecked")
 		var typedSymbol = (Symbol<T>) symbol;
 		var map = store.createMap();
-<<<<<<< HEAD
-		return of(model, typedSymbol, store, map);
-=======
-		return new VersionedInterpretation<>(model, typedSymbol, map);
->>>>>>> a00a2a96
+		return of(model, typedSymbol, map);
 	}
 
 	static <T> VersionedInterpretation<T> of(ModelImpl model, AnySymbol symbol, VersionedMapStore<Tuple, T> store,
@@ -170,19 +156,15 @@
 		@SuppressWarnings("unchecked")
 		var typedSymbol = (Symbol<T>) symbol;
 		var map = store.createMap(state);
-<<<<<<< HEAD
-		return of(model, typedSymbol, store, map);
+		return of(model, typedSymbol, map);
 	}
 
 	private static <T> VersionedInterpretation<T> of(ModelImpl model, Symbol<T> typedSymbol,
-													 VersionedMapStore<Tuple, T> store, VersionedMap<Tuple, T> map) {
+													 VersionedMap<Tuple, T> map) {
 		return switch (typedSymbol.arity()) {
-			case 0 -> new NullaryVersionedInterpretation<>(model, typedSymbol, store, map);
-			case 1 -> new UnaryVersionedInterpretation<>(model, typedSymbol, store, map);
-			default -> new IndexedVersionedInterpretation<>(model, typedSymbol, store, map);
+			case 0 -> new NullaryVersionedInterpretation<>(model, typedSymbol, map);
+			case 1 -> new UnaryVersionedInterpretation<>(model, typedSymbol, map);
+			default -> new IndexedVersionedInterpretation<>(model, typedSymbol, map);
 		};
-=======
-		return new VersionedInterpretation<>(model, typedSymbol, map);
->>>>>>> a00a2a96
 	}
 }