/*
 * SPDX-FileCopyrightText: 2021-2023 The Refinery Authors <https://refinery.tools/>
 *
 * SPDX-License-Identifier: EPL-2.0
 */
package tools.refinery.store.model.internal;

import tools.refinery.store.adapter.AdapterUtils;
import tools.refinery.store.adapter.ModelAdapterBuilder;
import tools.refinery.store.map.VersionedMapStore;
import tools.refinery.store.map.VersionedMapStoreFactory;
import tools.refinery.store.map.VersionedMapStoreFactoryBuilder;
import tools.refinery.store.model.ModelStore;
import tools.refinery.store.model.ModelStoreBuilder;
import tools.refinery.store.representation.AnySymbol;
import tools.refinery.store.representation.Symbol;
import tools.refinery.store.tuple.Tuple;

import java.util.*;

public class ModelStoreBuilderImpl implements ModelStoreBuilder {
	private final LinkedHashSet<AnySymbol> allSymbols = new LinkedHashSet<>();
	private final LinkedHashMap<SymbolEquivalenceClass<?>, List<AnySymbol>> equivalenceClasses = new LinkedHashMap<>();
	private final List<ModelAdapterBuilder> adapters = new ArrayList<>();

	@Override
	public <T> ModelStoreBuilder symbol(Symbol<T> symbol) {
		if (!allSymbols.add(symbol)) {
			throw new IllegalArgumentException("Symbol %s already added".formatted(symbol));
		}
		var equivalenceClass = new SymbolEquivalenceClass<>(symbol);
		var symbolsInEquivalenceClass = equivalenceClasses.computeIfAbsent(equivalenceClass,
				ignored -> new ArrayList<>());
		symbolsInEquivalenceClass.add(symbol);
		return this;
	}

	@Override
	public <T extends ModelAdapterBuilder> ModelStoreBuilder with(T adapterBuilder) {
		for (var existingAdapter : adapters) {
			if (existingAdapter.getClass().equals(adapterBuilder.getClass())) {
				throw new IllegalArgumentException("%s adapter was already configured for store builder"
						.formatted(adapterBuilder.getClass().getName()));
			}
		}
		adapters.add(adapterBuilder);
		return this;
	}

	@Override
	public <T extends ModelAdapterBuilder> Optional<T> tryGetAdapter(Class<? extends T> adapterType) {
		return AdapterUtils.tryGetAdapter(adapters, adapterType);
	}

	@Override
	public <T extends ModelAdapterBuilder> T getAdapter(Class<T> adapterType) {
		return AdapterUtils.getAdapter(adapters, adapterType);
	}

	@Override
	public ModelStore build() {
<<<<<<< HEAD
		for (int i = adapters.size() - 1; i >= 0; i--) {
			adapters.get(i).configure(this);
		}
		var stores = new HashMap<AnySymbol, VersionedMapStore<Tuple, ?>>(allSymbols.size());
=======
		var stores = new LinkedHashMap<AnySymbol, VersionedMapStore<Tuple, ?>>(allSymbols.size());
>>>>>>> 70e769cd
		for (var entry : equivalenceClasses.entrySet()) {
			createStores(stores, entry.getKey(), entry.getValue());
		}
		var modelStore = new ModelStoreImpl(stores, adapters.size());
		for (var adapterBuilder : adapters) {
			var storeAdapter = adapterBuilder.build(modelStore);
			modelStore.addAdapter(storeAdapter);
		}
		return modelStore;
	}

	private <T> void createStores(Map<AnySymbol, VersionedMapStore<Tuple, ?>> stores,
								  SymbolEquivalenceClass<T> equivalenceClass, List<AnySymbol> symbols) {
		int size = symbols.size();
		VersionedMapStoreFactory<Tuple,T> mapFactory = VersionedMapStore
				.<Tuple,T>builder()
				.strategy(VersionedMapStoreFactoryBuilder.StoreStrategy.DELTA)
				.defaultValue(equivalenceClass.defaultValue())
				.build();
		var storeGroup = mapFactory.createGroup(size);
		for (int i = 0; i < size; i++) {
			stores.put(symbols.get(i), storeGroup.get(i));
		}
	}
}<|MERGE_RESOLUTION|>--- conflicted
+++ resolved
@@ -59,14 +59,10 @@
 
 	@Override
 	public ModelStore build() {
-<<<<<<< HEAD
 		for (int i = adapters.size() - 1; i >= 0; i--) {
 			adapters.get(i).configure(this);
 		}
-		var stores = new HashMap<AnySymbol, VersionedMapStore<Tuple, ?>>(allSymbols.size());
-=======
 		var stores = new LinkedHashMap<AnySymbol, VersionedMapStore<Tuple, ?>>(allSymbols.size());
->>>>>>> 70e769cd
 		for (var entry : equivalenceClasses.entrySet()) {
 			createStores(stores, entry.getKey(), entry.getValue());
 		}
