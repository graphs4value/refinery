--- conflicted
+++ resolved
@@ -18,15 +18,12 @@
 		"store-query",
 		"store-query-viatra",
 		"store-reasoning",
-<<<<<<< HEAD
 		"store-reasoning-scope",
 		"viatra-runtime",
 		"viatra-runtime-localsearch",
 		"viatra-runtime-rete",
 		"viatra-runtime-rete-recipes",
-=======
 		"visualization",
->>>>>>> a00a2a96
 )
 
 for (project in rootProject.children) {
